# netbug

[![GoDoc](https://godoc.org/github.com/e-dard/netbug?status.svg)](https://godoc.org/github.com/e-dard/netbug)

Package `netbug` provides access to an `http.Handler` that accesses the profiling and debug tools available in the `/net/http/pprof` and `/runtime/pprof` packages.

The advantages of using `netbug` over the existing `/net/http/pprof` handlers are:

 1. You can register the handler under an arbitrary route-prefix. A use-case might be to have a secret endpoint for keeping this information hidden from prying eyes, rather than `/debug/pprof`;
 2. It pulls together all the handlers from `/net/http/pprof` *and* `/runtime/pprof` into a single index page, for when you can't quite remember the URL for the profile you want;
 3. You can register the handlers onto `http.ServeMux`'s that aren't `http.DefaultServeMux`;
 4. It provides an optional handler that requires a token URL parameter. This is useful if you want that little bit of extra security (use this over HTTPS connections only).

**Note**:
<<<<<<< HEAD
It still imports `/net/http/pprof`, which means the `/debug/pprof` routes in that package get registered on `http.DefaultServeMux`. If you're using this package to avoid those routes being registered, you should use it with your own `http.ServeMux`.
=======
It still imports `/net/http/pprof`, which means the `/debug/pprof` routes in that package *still* get registered on `http.DefaultServeMux`.
If you're using this package to avoid those routes being registered, you should use it with your *own* `http.ServeMux`.
>>>>>>> 8ea74c21

`netbug` is trying to cater for the situation where you want all profiling tools available remotely on your running services, but you don't want to expose the `/debug/pprof` routes that `net/http/pprof` forces you to expose.

## How do I use it?
In the simplest case give `netbug` the `http.ServeMux` you want to register the handlers on, as well as where you want to register the handler and you're away.

```go
package main

import (
	"log"
	"net/http"

	"github.com/e-dard/netbug"
)

func main() {
	r := http.NewServeMux()
	rdb.RegisterHandler("/myroute/", r)
	if err := http.ListenAndServe(":8080", r); err != nil {
		log.Fatal(err)
	}
}
```

Visiting [http://localhost:8080/myroute/](http://localhost:8080/myroute/) will then return:

![](http://f.cl.ly/items/2d13110V2S2H3T1c0n3b/Screen%20Shot%202015-03-19%20at%2017.22.19.png)

`netbug` also provides a simple way of adding some authentication:

```go
package main

import (
	"log"
	"net/http"

	"github.com/e-dard/netbug"
)

func main() {
	r := http.NewServeMux()
	rdb.RegisterAuthHandler("password", "/myroute/", r)
	if err := http.ListenAndServe(":8080", r); err != nil {
		log.Fatal(err)
	}
}
```

And visit [http://localhost:8080/myroute/?token=password](http://localhost:8080/myroute/?token=password).

**Obviously** this form of authentication is pointless if you're not accessing the routes over an HTTPS connection.
If you want to use a different form of authentication, e.g., HTTP Basic Authentication, then you can use the handler returned by `netbug.Handler()`, and wrap it with handlers provided by packages like [github.com/abbot/go-http-auth](https://github.com/abbot/go-http-auth/).

### What can you do with it?

It just wraps the behaviour of the [/net/http/pprof](http://golang.org/pkg/net/http/pprof/) and [/runtime/pprof](http://golang.org/pkg/runtime/pprof/) packages.
Check out their documentation to see what's available.
As an example though, if you want to run a 30-second CPU profile on your running service it's really simple:

```
$ go tool pprof https://example.com/myroute/profile
```

## Background
The [net/http/pprof](http://golang.org/pkg/net/http/pprof/) package is great.
It let's you access profiling and debug information about your running services, via `HTTP`, and even plugs straight into `go tool pprof`.
You can find out more about using the `net/http/pprof` package at the bottom of [this blog post](http://blog.golang.org/profiling-go-programs).

However, there are a couple of problems with the `net/http/pprof` package.

 1. It assumes you're cool about the relevant handlers being registered under the `/debug/pprof` route.
 2. It assumes you're cool about handlers being registered on `http.DefaultServeMux`.
 3. You can't wrap the handlers in any way, say to add authentication or other logic.

You can sort of fix (1) and (2) by digging around the `net/http/pprof` package and registering all all the exported handlers under different paths on your own `http.ServeMux`, but you still have the problem of the index page—which is useful to visit if you don't profile much—using hard-coded paths.
It doesn't really work well.
Also, the index page doesn't provide you with easy links to the debug information that the `net/http/pprof` package has handlers for.

`netdebug` is just a small package to fix these issues.
<|MERGE_RESOLUTION|>--- conflicted
+++ resolved
@@ -12,12 +12,8 @@
  4. It provides an optional handler that requires a token URL parameter. This is useful if you want that little bit of extra security (use this over HTTPS connections only).
 
 **Note**:
-<<<<<<< HEAD
-It still imports `/net/http/pprof`, which means the `/debug/pprof` routes in that package get registered on `http.DefaultServeMux`. If you're using this package to avoid those routes being registered, you should use it with your own `http.ServeMux`.
-=======
 It still imports `/net/http/pprof`, which means the `/debug/pprof` routes in that package *still* get registered on `http.DefaultServeMux`.
 If you're using this package to avoid those routes being registered, you should use it with your *own* `http.ServeMux`.
->>>>>>> 8ea74c21
 
 `netbug` is trying to cater for the situation where you want all profiling tools available remotely on your running services, but you don't want to expose the `/debug/pprof` routes that `net/http/pprof` forces you to expose.
 
